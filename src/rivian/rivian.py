--- conflicted
+++ resolved
@@ -346,12 +346,8 @@
             {
                 "Csrf-Token": self._csrf_token,
                 "A-Sess": self._app_session_token,
-<<<<<<< HEAD
-                "Dc-Cid": f"m-ios-{uuid.uuid4()}"
-=======
                 "Apollographql-Client-Name": "com.rivian.ios.consumer-apollo-ios",
                 "Dc-Cid": f"m-ios-{uuid.uuid4()}",
->>>>>>> 9946e33d
             }
         )
 
